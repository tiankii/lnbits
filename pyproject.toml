--- conflicted
+++ resolved
@@ -104,11 +104,6 @@
     | ^lnbits/extensions/offlineshop.
     | ^lnbits/extensions/paywall.
     | ^lnbits/extensions/satspay.
-<<<<<<< HEAD
-    | ^lnbits/extensions/scrub.
-    | ^lnbits/extensions/shop.
-=======
->>>>>>> 56e74f28
     | ^lnbits/extensions/splitpayments.
     | ^lnbits/extensions/streamalerts.
     | ^lnbits/extensions/tpos.
