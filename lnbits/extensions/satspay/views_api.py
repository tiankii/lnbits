import json
from http import HTTPStatus

<<<<<<< HEAD
=======
from fastapi import Query
>>>>>>> e3c14876
from fastapi.params import Depends
from loguru import logger
from starlette.exceptions import HTTPException

from lnbits.decorators import (
    WalletTypeInfo,
    check_admin,
    get_key_type,
    require_admin_key,
    require_admin_user,
    require_invoice_key,
)
from lnbits.extensions.satspay import satspay_ext

from .crud import (
    check_address_balance,
    create_charge,
    delete_charge,
    delete_theme,
    get_charge,
    get_charges,
    get_theme,
    get_themes,
    save_theme,
    update_charge,
)
from .helpers import call_webhook, public_charge
from .models import CreateCharge, SatsPayThemes

#############################CHARGES##########################


@satspay_ext.post("/api/v1/charge")
async def api_charge_create(
    data: CreateCharge, wallet: WalletTypeInfo = Depends(require_invoice_key)
):
    try:
        charge = await create_charge(user=wallet.wallet.user, data=data)
        return {
            **charge.dict(),
            **{"time_elapsed": charge.time_elapsed},
            **{"time_left": charge.time_left},
            **{"paid": charge.paid},
        }
    except Exception as ex:
        logger.debug(f"Satspay error: {str}")
        raise HTTPException(
            status_code=HTTPStatus.INTERNAL_SERVER_ERROR, detail=str(ex)
        )


@satspay_ext.put("/api/v1/charge/{charge_id}")
async def api_charge_update(
    data: CreateCharge,
    wallet: WalletTypeInfo = Depends(require_admin_key),
    charge_id=None,
):
    charge = await update_charge(charge_id=charge_id, data=data)
    return charge.dict()


@satspay_ext.get("/api/v1/charges")
async def api_charges_retrieve(wallet: WalletTypeInfo = Depends(get_key_type)):
    try:
        return [
            {
                **charge.dict(),
                **{"time_elapsed": charge.time_elapsed},
                **{"time_left": charge.time_left},
                **{"paid": charge.paid},
                **{"webhook_message": charge.config.webhook_message},
            }
            for charge in await get_charges(wallet.wallet.user)
        ]
    except:
        return ""


@satspay_ext.get("/api/v1/charge/{charge_id}")
async def api_charge_retrieve(
    charge_id, wallet: WalletTypeInfo = Depends(get_key_type)
):
    charge = await get_charge(charge_id)

    if not charge:
        raise HTTPException(
            status_code=HTTPStatus.NOT_FOUND, detail="Charge does not exist."
        )

    return {
        **charge.dict(),
        **{"time_elapsed": charge.time_elapsed},
        **{"time_left": charge.time_left},
        **{"paid": charge.paid},
    }


@satspay_ext.delete("/api/v1/charge/{charge_id}")
async def api_charge_delete(charge_id, wallet: WalletTypeInfo = Depends(get_key_type)):
    charge = await get_charge(charge_id)

    if not charge:
        raise HTTPException(
            status_code=HTTPStatus.NOT_FOUND, detail="Charge does not exist."
        )

    await delete_charge(charge_id)
    return "", HTTPStatus.NO_CONTENT


#############################BALANCE##########################


@satspay_ext.get("/api/v1/charges/balance/{charge_ids}")
async def api_charges_balance(charge_ids):
    charge_id_list = charge_ids.split(",")
    charges = []
    for charge_id in charge_id_list:
        charge = await api_charge_balance(charge_id)
        charges.append(charge)
    return charges


@satspay_ext.get("/api/v1/charge/balance/{charge_id}")
async def api_charge_balance(charge_id):
    charge = await check_address_balance(charge_id)

    if not charge:
        raise HTTPException(
            status_code=HTTPStatus.NOT_FOUND, detail="Charge does not exist."
        )

    if charge.must_call_webhook():
        resp = await call_webhook(charge)
        extra = {**charge.config.dict(), **resp}
        await update_charge(charge_id=charge.id, extra=json.dumps(extra))

    return {**public_charge(charge)}


#############################THEMES##########################


@satspay_ext.post("/api/v1/themes", dependencies=[Depends(check_admin)])
@satspay_ext.post("/api/v1/themes/{css_id}", dependencies=[Depends(check_admin)])
async def api_themes_save(
    data: SatsPayThemes,
<<<<<<< HEAD
    wallet: WalletTypeInfo = Depends(require_admin_user),
    css_id: str = None,
):
=======
    wallet: WalletTypeInfo = Depends(require_invoice_key),
    css_id: str = Query(...),
):

>>>>>>> e3c14876
    if css_id:
        theme = await save_theme(css_id=css_id, data=data)
    else:
        data.user = wallet.wallet.user
        theme = await save_theme(data=data)
    return theme


@satspay_ext.get("/api/v1/themes")
async def api_themes_retrieve(wallet: WalletTypeInfo = Depends(get_key_type)):
    try:
        return await get_themes(wallet.wallet.user)
    except HTTPException:
        logger.error("Error loading satspay themes")
        logger.error(HTTPException)
        return ""


@satspay_ext.delete("/api/v1/themes/{theme_id}")
async def api_charge_delete(theme_id, wallet: WalletTypeInfo = Depends(get_key_type)):
    theme = await get_theme(theme_id)

    if not theme:
        raise HTTPException(
            status_code=HTTPStatus.NOT_FOUND, detail="Theme does not exist."
        )

    await delete_theme(theme_id)
    return "", HTTPStatus.NO_CONTENT<|MERGE_RESOLUTION|>--- conflicted
+++ resolved
@@ -1,10 +1,7 @@
 import json
 from http import HTTPStatus
 
-<<<<<<< HEAD
-=======
 from fastapi import Query
->>>>>>> e3c14876
 from fastapi.params import Depends
 from loguru import logger
 from starlette.exceptions import HTTPException
@@ -152,16 +149,10 @@
 @satspay_ext.post("/api/v1/themes/{css_id}", dependencies=[Depends(check_admin)])
 async def api_themes_save(
     data: SatsPayThemes,
-<<<<<<< HEAD
-    wallet: WalletTypeInfo = Depends(require_admin_user),
-    css_id: str = None,
-):
-=======
-    wallet: WalletTypeInfo = Depends(require_invoice_key),
+    wallet: WalletTypeInfo = Depends(require_admin_key),
     css_id: str = Query(...),
 ):
 
->>>>>>> e3c14876
     if css_id:
         theme = await save_theme(css_id=css_id, data=data)
     else:
